/**
 * Copyright: Copyright (c) 2010 Jacob Carlborg.
 * Authors: Jacob Carlborg
 * Version: Initial created: Jan 26, 2010
 * License: $(LINK2 http://www.boost.org/LICENSE_1_0.txt, Boost Software License 1.0)
 */
module orange.serialization.archives.XMLArchive;

version (Tango)
	import tango.util.Convert : to;

else
	import std.conv;

import orange.serialization.archives._;
import orange.util._;
import orange.xml.XMLDocument;

private enum ArchiveMode
{
	archiving,
	unarchiving
}

class XMLArchive (U = char) : Archive!(U)
{
	static assert (isChar!(U), format!(`The given type "`, U, `" is not a valid type. Valid types are: "char", "wchar" and "dchar".`));
		
	private struct Tags
	{
		static const DataType structTag = "struct";	
		static const DataType dataTag = "data";
		static const DataType archiveTag = "archive";
		static const DataType arrayTag = "array";
		static const DataType objectTag = "object";
		static const DataType baseTag = "base";
		static const DataType stringTag = "string";
		static const DataType referenceTag = "reference";
		static const DataType pointerTag = "pointer";
		static const DataType associativeArrayTag = "associativeArray";
		static const DataType typedefTag = "typedef";
		static const DataType nullTag = "null";
		static const DataType enumTag = "enum";
		static const DataType sliceTag = "slice";
	}

	private struct Attributes
	{
		static const DataType typeAttribute = "type";
		static const DataType versionAttribute = "version";
		static const DataType lengthAttribute = "length";
		static const DataType keyAttribute = "key";
		static const DataType runtimeTypeAttribute = "runtimeType";
		static const DataType idAttribute = "id";
		static const DataType keyTypeAttribute = "keyType";
		static const DataType valueTypeAttribute = "valueType";
		static const DataType offsetAttribute = "offset";
	}
	
	private
	{
		struct ArrayNode
		{
			XMLDocument!(U).Node parent;
			XMLDocument!(U).Node node;
			DataType id;
			DataType key;
		}
		
		struct Array
		{
			void* ptr;
			size_t length;
			size_t elementSize;
			
			static Array opCall (T) (T[] value)
			{
				Array array;
				array.ptr = value.ptr;
				array.length = value.length;
				array.elementSize = T.sizeof;
				
				return array;
			}
			
			bool isSliceOf (Array b)
			{
				return ptr >= b.ptr && ptr + length * elementSize <= b.ptr + b.length * b.elementSize;
			}
		}
		
		struct Slice
		{
			size_t length;
			size_t offset;
			DataType id;
		}
		
		DataType archiveType = "org.dsource.orange.xml";
		DataType archiveVersion = "0.1";
		
		XMLDocument!(U) doc;
		doc.Node lastElement;
		//DocPrinter!(U) printer;
		doc.Node lastElementSaved;
		
		bool hasBegunArchiving;
		bool hasBegunUnarchiving;
		
		DataType[void*] archivedReferences;
		void*[DataType] unarchivedReferences;
		
		ArrayNode[Array] arraysToBeArchived;
		void[][DataType] unarchivedSlices;
		
		size_t idCounter;
	}
	
	this ()
	{
		doc = new XMLDocument!(U);
	}
	
	public void beginArchiving ()
	{
		if (!hasBegunArchiving)
		{
			doc.header;
			lastElement = doc.tree.element(Tags.archiveTag)
				.attribute(Attributes.typeAttribute, archiveType)
				.attribute(Attributes.versionAttribute, archiveVersion);
			lastElement = lastElement.element(Tags.dataTag);
			
			hasBegunArchiving = true;
		}		
	}
	
	public void beginUnarchiving (DataType data)
	{
		if (!hasBegunUnarchiving)
		{
			doc.parse(data);	
			hasBegunUnarchiving = true;
			
			auto set = doc.query[Tags.archiveTag][Tags.dataTag];

			if (set.nodes.length == 1)
				lastElement = set.nodes[0];
			
			else
			{
				if (errorCallback)
				{
					if (set.nodes.length == 0)
						errorCallback(new ArchiveException(errorMessage!(ArchiveMode.unarchiving) ~ `The "` ~ to!(string)(Tags.dataTag) ~ `" tag could not be found.`, __FILE__, __LINE__), [Tags.dataTag]);
					
					else
						errorCallback(new ArchiveException(errorMessage!(ArchiveMode.unarchiving) ~ `There were more than one "` ~ to!(string)(Tags.dataTag) ~ `" tag.`, __FILE__, __LINE__), [Tags.dataTag]);
				}	
			}
		}
	}
	
	public DataType data ()
	{
		/*if (!printer)
			printer = new DocPrinter!(U);
		
		return printer.print(doc);*/
		
		return doc.toString();
	}
	
	public void reset ()
	{
		hasBegunArchiving = false;
		hasBegunUnarchiving = false;
		idCounter = 0;
		doc.reset;
	}
	
	private void begin ()
	{
		lastElementSaved = lastElement;
	}
	
	private void end ()
	{
		lastElement = lastElementSaved;
	}
	
	public void archive (T) (T value, DataType key, void delegate () dg = null)
	{
		if (!hasBegunArchiving)
			beginArchiving();
		
		restore(lastElement) in {
			bool callDelegate = true;
			
			static if (isTypeDef!(T))
				archiveTypeDef(value, key);
			
			else static if (isObject!(T))
				archiveObject(value, key, callDelegate);
			
			else static if (isStruct!(T))
				archiveStruct(value, key);
			 
			else static if (isString!(T))
				archiveString(value, key);
			
			else static if (isArray!(T))
				archiveArray(value, key);
			
			else static if (isAssociativeArray!(T))
				archiveAssociativeArray(value, key);
			
			else static if (isPrimitive!(T))
				archivePrimitive(value, key);
			
			else static if (isPointer!(T))
				archivePointer(value, key, callDelegate);
			
			else static if (isEnum!(T))
				archiveEnum(value, key);
			
			else
				static assert(false, format!(`The type "`, T, `" cannot be archived.`));
			
			if (callDelegate && dg)
				dg();
		};
	}
	
	private void archiveObject (T) (T value, DataType key, ref bool callDelegate)
	{		
		if (!value)
		{
			lastElement.element(Tags.nullTag)
			.attribute(Attributes.typeAttribute, toDataType(T.stringof))
			.attribute(Attributes.keyAttribute, key);
			callDelegate = false;
		}
		
		else if (auto reference = getArchivedReference(value))
		{
			archiveReference(key, reference);
			callDelegate = false;
		}
		
		else
		{
			DataType id = nextId;
			
			lastElement = lastElement.element(Tags.objectTag)
			.attribute(Attributes.runtimeTypeAttribute, toDataType(value.classinfo.name))
			.attribute(Attributes.typeAttribute, toDataType(T.stringof))
			.attribute(Attributes.keyAttribute, key)
			.attribute(Attributes.idAttribute, id);
			
			addArchivedReference(value, id);
		}
	}

	private void archiveStruct (T) (T value, DataType key)
	{
		lastElement = lastElement.element(Tags.structTag)
		.attribute(Attributes.typeAttribute, toDataType(T.stringof))
		.attribute(Attributes.keyAttribute, key);
	}
	
	private void archiveString (T) (T value, DataType key)
	{		
		archiveArrayImpl(value, key, Tags.stringTag, toDataType(value));
	}

	private void archiveArray (T) (T value, DataType key)
	{
		archiveArrayImpl(value, key, Tags.arrayTag);
	}
	
	private void archiveArrayImpl (T) (T value, DataType key, DataType tag, DataType content = null)
	{
		DataType id = nextId;
		auto parent = lastElement;
		
		if (value.length == 0)
			lastElement = lastElement.element(tag);
		
		else
			lastElement = doc.createNode(tag, content);			
		
		lastElement.attribute(Attributes.typeAttribute, toDataType(BaseTypeOfArray!(T).stringof))
		.attribute(Attributes.lengthAttribute, toDataType(value.length))
		.attribute(Attributes.keyAttribute, key)
		.attribute(Attributes.idAttribute, id);

		arraysToBeArchived[Array(value)] = ArrayNode(parent, lastElement, id, key);
	}

	private void archiveAssociativeArray (T) (T value, DataType key)
	{
		lastElement = lastElement.element(Tags.associativeArrayTag)		
		.attribute(Attributes.keyTypeAttribute, toDataType(KeyTypeOfAssociativeArray!(T).stringof))
		.attribute(Attributes.valueTypeAttribute, toDataType(ValueTypeOfAssociativeArray!(T).stringof))
		.attribute(Attributes.lengthAttribute, toDataType(value.length))
		.attribute(Attributes.keyAttribute, key);
	}

	private void archivePointer (T) (T value, DataType key, ref bool callDelegate)
	{
		if (auto reference = getArchivedReference(value))
		{
			archiveReference(key, reference);
			callDelegate = false;
		}
		
		else
		{
			DataType id = nextId;
			
			lastElement = lastElement.element(Tags.pointerTag)
			.attribute(Attributes.keyAttribute, key)
			.attribute(Attributes.idAttribute, id);
			
			addArchivedReference(value, id);
		}
	}
	
	private void archiveEnum (T) (T value, DataType key)
	{
		lastElement.element(Tags.enumTag, toDataType(value))
		.attribute(Attributes.typeAttribute, toDataType(T.stringof))
		.attribute(Attributes.keyAttribute, key);
	}

	private void archivePrimitive (T) (T value, DataType key)
	{
		lastElement.element(toDataType(T.stringof), toDataType(value))
		.attribute(Attributes.keyAttribute, key);
	}
	
	private void archiveTypeDef (T) (T value, DataType key)
	{
		lastElement = lastElement.element(Tags.typedefTag)
		.attribute(Attributes.typeAttribute, toDataType(BaseTypeOfTypeDef!(T).stringof));
		.attribute(Attributes.key, key);
	}
	
	public T unarchive (T) (DataType key, T delegate (T) dg = null)
	{
		if (!hasBegunUnarchiving)
			beginUnarchiving(data);
		
		return restore!(T)(lastElement) in {
			T value;
			
			bool callDelegate = true;
			
			static if (isTypeDef!(T))
				value = unarchiveTypeDef!(T)(key);
			
			else static if (isObject!(T))
				value = unarchiveObject!(T)(key, callDelegate);				

			else static if (isStruct!(T))
				value = unarchiveStruct!(T)(key);
			
			else static if (isString!(T))
				value = unarchiveString!(T)(key);
			 
			else static if (isArray!(T))
				value = unarchiveArray!(T)(key, callDelegate);

			else static if (isAssociativeArray!(T))
				value = unarchiveAssociativeArray!(T)(key);

			else static if (isPrimitive!(T))
				value = unarchivePrimitive!(T)(key);

			else static if (isPointer!(T))
				value = unarchivePointer!(T)(key, callDelegate);
			
			else static if (isEnum!(T))
				value = unarchiveEnum!(T)(key);
			
			else
				static assert(false, format!(`The type "`, T, `" cannot be unarchived.`));

			if (callDelegate && dg)
				return dg(value);
			
			return value;
		};
	}

	private T unarchiveObject (T) (DataType key, ref bool callDelegate)
	{			
		DataType id = unarchiveReference(key);
		
		if (auto reference = getUnarchivedReference!(T)(id))
		{
			callDelegate = false;
			return *reference;
		}
		
		auto tmp = getElement(Tags.objectTag, key, Attributes.keyAttribute, false);

		if (!tmp.isValid)
		{
			lastElement = getElement(Tags.nullTag, key);
			callDelegate = false;
			return null;
		}
	
		lastElement = tmp;
		
		auto runtimeType = getValueOfAttribute(Attributes.runtimeTypeAttribute);
		
		if (!runtimeType)
<<<<<<< HEAD
			return T.init;
		
		auto name = fromDataType!(string)(runtimeType);
		id = getValueOfAttribute(Attributes.idAttribute);
		
		if (!id)
			return T.init;
				
		T result;
=======
			return T.init;			
		
		auto name = fromDataType!(string)(runtimeType);
		id = getValueOfAttribute(Attributes.idAttribute);
>>>>>>> e0154bff
		
		if (!id)
			return T.init;
		
		T result = cast(T) newInstance(name);
		
		addUnarchivedReference(result, id);
		
		return result;
	}

	private T unarchiveStruct (T) (DataType key)
	{
		auto element = getElement(Tags.structTag, key);
		
		if (element.isValid)
			lastElement = element;
		
		return T.init;
	}
	
	private T unarchiveString (T) (DataType key)
	{
		auto slice = unarchiveSlice(key);
		
		if (auto tmp = getUnarchivedSlice!(T)(slice))
			return *tmp;
		
		auto element = getElement(Tags.stringTag, key);
		
		if (!element.isValid)
			return T.init;			
			
		auto value = fromDataType!(T)(element.value);
		slice.id = getValueOfAttribute(Attributes.idAttribute, element);
		
		addUnarchivedSlice(value, slice.id);
		
		return value;
	}

	private T unarchiveArray (T) (DataType key, ref bool callDelegate)
	{		
		auto slice = unarchiveSlice(key);

		if (auto tmp = getUnarchivedSlice!(T)(slice))
		{
			callDelegate = false;
			return *tmp;
		}
		
		T value;
		
		auto element = getElement(Tags.arrayTag, key);
		
		if (!element.isValid)
			return T.init;
		
		lastElement = element;
		auto length = getValueOfAttribute(Attributes.lengthAttribute);
		
		if (!length)
			return T.init;
		
		value.length = fromDataType!(size_t)(length);
		slice.id = getValueOfAttribute(Attributes.idAttribute);	
		
		if (!slice.id)
			return T.init;
		
		addUnarchivedSlice(value, slice.id);
		
		return value;
	}

	private T unarchiveAssociativeArray (T) (DataType key)
	{		
		auto element = getElement(Tags.associativeArrayTag, key);
		
		if (element.isValid)		
			lastElement = element;
		
		return T.init;
	}

	private T unarchivePointer (T) (DataType key, ref bool callDelegate)
	{
		DataType id = unarchiveReference(key);
		
		if (auto reference = getUnarchivedReference!(T)(id))
		{
			callDelegate = false;
			return *reference;
		}
		
		auto element = getElement(Tags.pointerTag, key);
		
		if (!element.isValid)
			return T.init;

		lastElement = element; 
		id = getValueOfAttribute(Attributes.idAttribute);
		
		if (!id)
			return T.init;
				
		T result = new BaseTypeOfPointer!(T);
		
		addUnarchivedReference(result, id);
		
		return result;
	}
	
	private T unarchiveEnum (T) (DataType key)
	{
		auto element = getElement(Tags.enumTag, key);
		
		if (!element.isValid)
			return T.init;
		
		return fromDataType!(T)(element.value);
	}

	private T unarchivePrimitive (T) (DataType key)
	{		
		auto element = getElement(toDataType(T.stringof), key);
		
		if (!element.isValid)
			return T.init;
		
		return fromDataType!(T)(element.value);
	}
	
	private T unarchiveTypeDef (T) (DataType key)
	{
		auto element = getElement(Tags.typedefTag, key);
		
		if (element.isValid)
			lastElement = element;
		
		return T.init;
	}
	
	public AssociativeArrayVisitor!(KeyTypeOfAssociativeArray!(T), ValueTypeOfAssociativeArray!(T)) unarchiveAssociativeArrayVisitor (T)  ()
	{
		return AssociativeArrayVisitor!(KeyTypeOfAssociativeArray!(T), ValueTypeOfAssociativeArray!(T))(this);
	}
	
	public void archiveBaseClass (T : Object) (DataType key)
	{
		lastElement = lastElement.element(Tags.baseTag)
		.attribute(Attributes.typeAttribute, toDataType(T.stringof))
		.attribute(Attributes.keyAttribute, key);
	}
	
	public void unarchiveBaseClass (T : Object) (DataType key)
	{
		auto element = getElement(Tags.baseTag, key);
		
		if (element.isValid)
			lastElement = element;
	}
	
	version (Tango)
	{
		template errorMessage (ArchiveMode mode = ArchiveMode.archiving)
		{
			static if (mode == ArchiveMode.archiving)
				const errorMessage = "Could not continue archiving due to unrecognized data format: ";
				
			else static if (mode == ArchiveMode.unarchiving)
				const errorMessage = "Could not continue unarchiving due to unrecognized data format: ";
		}
	}
	
	else
	{
		mixin(
			`template errorMessage (ArchiveMode mode = ArchiveMode.archiving)
			{
				static if (mode == ArchiveMode.archiving)
					enum errorMessage = "Could not continue archiving due to unrecognized data format: ";
					
				else static if (mode == ArchiveMode.unarchiving)
					enum errorMessage = "Could not continue unarchiving due to unrecognized data format: ";
			}`
		);
	}
	
	private doc.Node getElement (DataType tag, DataType key, DataType attribute = Attributes.keyAttribute, bool throwOnError = true)
	{		
		auto set = lastElement.query[tag].attribute((doc.Node node) {
			if (node.name == attribute && node.value == key)
				return true;
			
			return false;
		});
		
		if (set.nodes.length == 1)
			return set.nodes[0].parent;
		
		else
		{
			if (throwOnError && errorCallback)
			{
				if (set.nodes.length == 0)					
					errorCallback(new ArchiveException(`Could not find an element "` ~ to!(string)(tag) ~ `" with the attribute "` ~ to!(string)(Attributes.keyAttribute) ~ `" with the value "` ~ to!(string)(key) ~ `".`, __FILE__, __LINE__), [tag, Attributes.keyAttribute, key]);
				
				else
					errorCallback(new ArchiveException(`Could not unarchive the value with the key "` ~ to!(string)(key) ~ `" due to malformed data.`, __FILE__, __LINE__), [tag, Attributes.keyAttribute, key]);
			}

			return doc.Node.invalid;
		}
	}
	
	private DataType getValueOfAttribute (DataType attribute, doc.Node element = doc.Node.invalid)
	{
		if (!element.isValid) element = lastElement;
		
		auto set = element.query.attribute(attribute);
		
		if (set.nodes.length == 1)
			return set.nodes[0].value;
		
		else
		{
			if (errorCallback)
			{
				if (set.nodes.length == 0)
					errorCallback(new ArchiveException(`Could not find the attribute "` ~ to!(string)(attribute) ~ `".`, __FILE__, __LINE__), [attribute]);
				
				else
					errorCallback(new ArchiveException(`Could not unarchive the value of the attribute "` ~ to!(string)(attribute) ~ `" due to malformed data.`, __FILE__, __LINE__), [attribute]);
			}
		}
		
<<<<<<< HEAD
		return null;	
=======
		return null;
>>>>>>> e0154bff
	}
	
	private void addArchivedReference (T) (T value, DataType id)
	{
		static assert(isReference!(T), format!(`The given type "`, T, `" is not a reference type, i.e. object or pointer.`));
		
		archivedReferences[cast(void*) value] = id;
	}
	
	private void addUnarchivedReference (T) (T value, DataType id)
	{
		static assert(isReference!(T), format!(`The given type "`, T, `" is not a reference type, i.e. object or pointer.`));
		
		unarchivedReferences[id] = cast(void*) value;
	}
	
	private void addUnarchivedSlice (T) (T value, DataType id)
	{
		static assert(isArray!(T) || isString!(T), format!(`The given type "`, T, `" is not a slice type, i.e. array or string.`));

		unarchivedSlices[id] = value;
	}
	
	private DataType getArchivedReference (T) (T value)
	{
		if (auto tmp = cast(void*) value in archivedReferences)
			return *tmp;
		
		return null;
	}
	
	private T* getUnarchivedReference (T) (DataType id)
	{
		if (auto reference = id in unarchivedReferences)
			return cast(T*) reference;
		
		return null;
	}
	
	private T* getUnarchivedSlice (T) (Slice slice)
	{
		if (auto array = slice.id in unarchivedSlices)	
			return &(cast(T) *array)[slice.offset .. slice.length + 1]; // dereference the array, cast it to the right type, 
																		// slice it and then return a pointer to the result		
		return null;
	}
	
	private DataType nextId ()
	{
		return toDataType(idCounter++);
	}
	
	private void archiveReference (DataType key, DataType id)
	{		
		lastElement.element(Tags.referenceTag, id)
		.attribute(Attributes.keyAttribute, key);
	}
	
	private DataType unarchiveReference (DataType key)
	{	
		auto element = getElement(Tags.referenceTag, key, Attributes.keyAttribute, false);
		
		if (element.isValid)
			return element.value;
		
		return cast(DataType) null;
	}
	
	private Slice unarchiveSlice (DataType key)
	{
		auto element = getElement(Tags.sliceTag, key, Attributes.keyAttribute, false);
		
		if (element.isValid)
		{
			auto length = fromDataType!(size_t)(getValueOfAttribute(Attributes.lengthAttribute, element));
			auto offset = fromDataType!(size_t)(getValueOfAttribute(Attributes.offsetAttribute, element));
			
			return Slice(length, offset, element.value);
		}
		
		return Slice.init;
	}	
	
	private struct AssociativeArrayVisitor (Key, Value)
	{
		private XMLArchive archive;
		
		static AssociativeArrayVisitor opCall (XMLArchive archive)
		{
			AssociativeArrayVisitor aai;
			aai.archive = archive;
			
			return aai;
		}
		
		int opApply(int delegate(ref Key, ref Value) dg)
		{  
			int result;
			
			foreach (node ; archive.lastElement.children)
			{
				restore(archive.lastElement) in {
					archive.lastElement = node;
					
					if (node.attributes.exist)
					{
						Key key = to!(Key)(archive.getValueOfAttribute(Attributes.keyAttribute));
						Value value = to!(Value)(node.value);
						
						result = dg(key, value);	
					}		
				};
				
				if (result)
					break;
			}
			
			return result;
		}
	}
	
	public void postProcess ()
	{
		bool foundSlice = true;
		
		foreach (slice, sliceNode ; arraysToBeArchived)
		{
			foreach (array, arrayNode ; arraysToBeArchived)
			{
				if (slice.isSliceOf(array) && slice != array)
				{
					sliceNode.parent.element(Tags.sliceTag, arrayNode.id)
					.attribute(Attributes.keyAttribute, sliceNode.key)
					.attribute(Attributes.offsetAttribute, toDataType((slice.ptr - array.ptr) / slice.elementSize))
					.attribute(Attributes.lengthAttribute, toDataType(slice.length));
					
					foundSlice = true;
					break;
				}
				
				else
					foundSlice = false;
			}
			
			if (!foundSlice)
				sliceNode.parent.attach(sliceNode.node);
		}
	}	
}<|MERGE_RESOLUTION|>--- conflicted
+++ resolved
@@ -418,8 +418,7 @@
 		auto runtimeType = getValueOfAttribute(Attributes.runtimeTypeAttribute);
 		
 		if (!runtimeType)
-<<<<<<< HEAD
-			return T.init;
+			return T.init;	
 		
 		auto name = fromDataType!(string)(runtimeType);
 		id = getValueOfAttribute(Attributes.idAttribute);
@@ -427,17 +426,6 @@
 		if (!id)
 			return T.init;
 				
-		T result;
-=======
-			return T.init;			
-		
-		auto name = fromDataType!(string)(runtimeType);
-		id = getValueOfAttribute(Attributes.idAttribute);
->>>>>>> e0154bff
-		
-		if (!id)
-			return T.init;
-		
 		T result = cast(T) newInstance(name);
 		
 		addUnarchivedReference(result, id);
@@ -469,6 +457,9 @@
 			
 		auto value = fromDataType!(T)(element.value);
 		slice.id = getValueOfAttribute(Attributes.idAttribute, element);
+		
+		if (!slice.id)
+			return T.init;
 		
 		addUnarchivedSlice(value, slice.id);
 		
@@ -670,12 +661,8 @@
 					errorCallback(new ArchiveException(`Could not unarchive the value of the attribute "` ~ to!(string)(attribute) ~ `" due to malformed data.`, __FILE__, __LINE__), [attribute]);
 			}
 		}
-		
-<<<<<<< HEAD
-		return null;	
-=======
+
 		return null;
->>>>>>> e0154bff
 	}
 	
 	private void addArchivedReference (T) (T value, DataType id)
